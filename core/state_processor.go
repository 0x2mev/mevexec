--- conflicted
+++ resolved
@@ -149,13 +149,8 @@
 // and uses the input parameters for its environment. It returns the receipt
 // for the transaction, gas used and an error if the transaction failed,
 // indicating the block was invalid.
-<<<<<<< HEAD
 func ApplyTransaction(config *params.ChainConfig, bc ChainContext, author *common.Address, gp *GasPool, statedb *state.StateDB, header *types.Header, tx *types.Transaction, usedGas *uint64, cfg vm.Config) (*types.Receipt, *ExecutionResult, error) {
 	msg, err := TransactionToMessage(tx, types.MakeSigner(config, header.Number), header.BaseFee)
-=======
-func ApplyTransaction(config *params.ChainConfig, bc ChainContext, author *common.Address, gp *GasPool, statedb *state.StateDB, header *types.Header, tx *types.Transaction, usedGas *uint64, cfg vm.Config) (*types.Receipt, error) {
-	msg, err := TransactionToMessage(tx, types.MakeSigner(config, header.Number, header.Time), header.BaseFee)
->>>>>>> e501b3b0
 	if err != nil {
 		return nil, nil, err
 	}
