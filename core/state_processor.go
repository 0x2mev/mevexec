// Copyright 2015 The go-ethereum Authors
// This file is part of the go-ethereum library.
//
// The go-ethereum library is free software: you can redistribute it and/or modify
// it under the terms of the GNU Lesser General Public License as published by
// the Free Software Foundation, either version 3 of the License, or
// (at your option) any later version.
//
// The go-ethereum library is distributed in the hope that it will be useful,
// but WITHOUT ANY WARRANTY; without even the implied warranty of
// MERCHANTABILITY or FITNESS FOR A PARTICULAR PURPOSE. See the
// GNU Lesser General Public License for more details.
//
// You should have received a copy of the GNU Lesser General Public License
// along with the go-ethereum library. If not, see <http://www.gnu.org/licenses/>.

package core

import (
	"fmt"
	"math/big"

	"github.com/ethereum/go-ethereum/common"
	"github.com/ethereum/go-ethereum/consensus/misc"
	"github.com/ethereum/go-ethereum/core/state"
	"github.com/ethereum/go-ethereum/core/types"
	"github.com/ethereum/go-ethereum/core/vm"
	"github.com/ethereum/go-ethereum/crypto"
	"github.com/ethereum/go-ethereum/params"
)

// StateProcessor is a basic Processor, which takes care of transitioning
// state from one point to another.
//
// StateProcessor implements Processor.
type StateProcessor struct {
	config *params.ChainConfig // Chain configuration options
	chain  *HeaderChain        // Canonical header chain
}

// NewStateProcessor initialises a new StateProcessor.
func NewStateProcessor(config *params.ChainConfig, chain *HeaderChain) *StateProcessor {
	return &StateProcessor{
		config: config,
		chain:  chain,
	}
}

// Process processes the state changes according to the Ethereum rules by running
// the transaction messages using the statedb and applying any rewards to both
// the processor (coinbase) and any included uncles.
//
// Process returns the receipts and logs accumulated during the process and
// returns the amount of gas that was used in the process. If any of the
// transactions failed to execute due to insufficient gas it will return an error.
func (p *StateProcessor) Process(block *types.Block, statedb *state.StateDB, cfg vm.Config) (*ProcessResult, error) {
	var (
		receipts    types.Receipts
		usedGas     = new(uint64)
		header      = block.Header()
		blockHash   = block.Hash()
		blockNumber = block.Number()
		allLogs     []*types.Log
		gp          = new(GasPool).AddGas(block.GasLimit())
	)

	// Mutate the block and state according to any hard-fork specs
	if p.config.DAOForkSupport && p.config.DAOForkBlock != nil && p.config.DAOForkBlock.Cmp(block.Number()) == 0 {
		misc.ApplyDAOHardFork(statedb)
	}
	var (
		context vm.BlockContext
		signer  = types.MakeSigner(p.config, header.Number, header.Time)
		err     error
	)
	context = NewEVMBlockContext(header, p.chain, nil)
	vmenv := vm.NewEVM(context, vm.TxContext{}, statedb, p.config, cfg)
	if beaconRoot := block.BeaconRoot(); beaconRoot != nil {
		ProcessBeaconBlockRoot(*beaconRoot, vmenv, statedb)
	}
	if p.config.IsPrague(block.Number(), block.Time()) {
		ProcessParentBlockHash(block.ParentHash(), vmenv, statedb)
	}
	// Iterate over and process the individual transactions
	for i, tx := range block.Transactions() {
		msg, err := TransactionToMessage(tx, signer, header.BaseFee)
		if err != nil {
			return nil, fmt.Errorf("could not apply tx %d [%v]: %w", i, tx.Hash().Hex(), err)
		}
		statedb.SetTxContext(tx.Hash(), i)

		receipt, _, err := ApplyTransactionWithEVM(msg, p.config, gp, statedb, blockNumber, blockHash, tx, usedGas, vmenv)
		if err != nil {
			return nil, fmt.Errorf("could not apply tx %d [%v]: %w", i, tx.Hash().Hex(), err)
		}
		receipts = append(receipts, receipt)
		allLogs = append(allLogs, receipt.Logs...)
	}
	// Read requests if Prague is enabled.
	var requests types.Requests
	if p.config.IsPrague(block.Number(), block.Time()) {
		requests, err = ParseDepositLogs(allLogs, p.config)
		if err != nil {
			return nil, err
		}
	}

	// Finalize the block, applying any consensus engine specific extras (e.g. block rewards)
	p.chain.engine.Finalize(p.chain, header, statedb, block.Body())

	return &ProcessResult{
		Receipts: receipts,
		Requests: requests,
		Logs:     allLogs,
		GasUsed:  *usedGas,
	}, nil
}

// ApplyTransactionWithEVM attempts to apply a transaction to the given state database
// and uses the input parameters for its environment similar to ApplyTransaction. However,
// this method takes an already created EVM instance as input.
func ApplyTransactionWithEVM(msg *Message, config *params.ChainConfig, gp *GasPool, statedb *state.StateDB, blockNumber *big.Int, blockHash common.Hash, tx *types.Transaction, usedGas *uint64, evm *vm.EVM) (receipt *types.Receipt, result *ExecutionResult, err error) {
	if evm.Config.Tracer != nil && evm.Config.Tracer.OnTxStart != nil {
		evm.Config.Tracer.OnTxStart(evm.GetVMContext(), tx, msg.From)
		if evm.Config.Tracer.OnTxEnd != nil {
			defer func() {
				evm.Config.Tracer.OnTxEnd(receipt, err)
			}()
		}
	}
	// Create a new context to be used in the EVM environment.
	txContext := NewEVMTxContext(msg)
	evm.Reset(txContext, statedb)

	// Apply the transaction to the current state (included in the env).
	result, err = ApplyMessage(evm, msg, gp)
	if err != nil {
		return nil, nil, err
	}

	// Update the state with pending changes.
	var root []byte
	if config.IsByzantium(blockNumber) {
		statedb.Finalise(true)
	} else {
		root = statedb.IntermediateRoot(config.IsEIP158(blockNumber)).Bytes()
	}
	*usedGas += result.UsedGas

	return MakeReceipt(evm, result, statedb, blockNumber, blockHash, tx, *usedGas, root), nil
}

// MakeReceipt generates the receipt object for a transaction given its execution result.
func MakeReceipt(evm *vm.EVM, result *ExecutionResult, statedb *state.StateDB, blockNumber *big.Int, blockHash common.Hash, tx *types.Transaction, usedGas uint64, root []byte) *types.Receipt {
	// Create a new receipt for the transaction, storing the intermediate root and gas used
	// by the tx.
	receipt := &types.Receipt{Type: tx.Type(), PostState: root, CumulativeGasUsed: usedGas}
	if result.Failed() {
		receipt.Status = types.ReceiptStatusFailed
	} else {
		receipt.Status = types.ReceiptStatusSuccessful
	}
	receipt.TxHash = tx.Hash()
	receipt.GasUsed = result.UsedGas

	if tx.Type() == types.BlobTxType {
		receipt.BlobGasUsed = uint64(len(tx.BlobHashes()) * params.BlobTxBlobGasPerBlob)
		receipt.BlobGasPrice = evm.Context.BlobBaseFee
	}

	// If the transaction created a contract, store the creation address in the receipt.
	if tx.To() == nil {
		receipt.ContractAddress = crypto.CreateAddress(evm.TxContext.Origin, tx.Nonce())
	}

	// Merge the tx-local access event into the "block-local" one, in order to collect
	// all values, so that the witness can be built.
	if statedb.GetTrie().IsVerkle() {
		statedb.AccessEvents().Merge(evm.AccessEvents)
	}

	// Set the receipt logs and create the bloom filter.
	receipt.Logs = statedb.GetLogs(tx.Hash(), blockNumber.Uint64(), blockHash)
	receipt.Bloom = types.CreateBloom(types.Receipts{receipt})
	receipt.BlockHash = blockHash
	receipt.BlockNumber = blockNumber
	receipt.TransactionIndex = uint(statedb.TxIndex())
<<<<<<< HEAD
	return receipt, result, err
=======
	return receipt
>>>>>>> 1015a42d
}

// ApplyTransaction attempts to apply a transaction to the given state database
// and uses the input parameters for its environment. It returns the receipt
// for the transaction, gas used and an error if the transaction failed,
// indicating the block was invalid.
func ApplyTransaction(config *params.ChainConfig, bc ChainContext, author *common.Address, gp *GasPool, statedb *state.StateDB, header *types.Header, tx *types.Transaction, usedGas *uint64, cfg vm.Config) (*types.Receipt, *ExecutionResult, error) {
	msg, err := TransactionToMessage(tx, types.MakeSigner(config, header.Number, header.Time), header.BaseFee)
	if err != nil {
		return nil, nil, err
	}
	// Create a new context to be used in the EVM environment
	blockContext := NewEVMBlockContext(header, bc, author)
	txContext := NewEVMTxContext(msg)
	vmenv := vm.NewEVM(blockContext, txContext, statedb, config, cfg)
	return ApplyTransactionWithEVM(msg, config, gp, statedb, header.Number, header.Hash(), tx, usedGas, vmenv)
}

// ProcessBeaconBlockRoot applies the EIP-4788 system call to the beacon block root
// contract. This method is exported to be used in tests.
func ProcessBeaconBlockRoot(beaconRoot common.Hash, vmenv *vm.EVM, statedb *state.StateDB) {
	if tracer := vmenv.Config.Tracer; tracer != nil {
		if tracer.OnSystemCallStart != nil {
			tracer.OnSystemCallStart()
		}
		if tracer.OnSystemCallEnd != nil {
			defer tracer.OnSystemCallEnd()
		}
	}

	// If EIP-4788 is enabled, we need to invoke the beaconroot storage contract with
	// the new root
	msg := &Message{
		From:      params.SystemAddress,
		GasLimit:  30_000_000,
		GasPrice:  common.Big0,
		GasFeeCap: common.Big0,
		GasTipCap: common.Big0,
		To:        &params.BeaconRootsAddress,
		Data:      beaconRoot[:],
	}
	vmenv.Reset(NewEVMTxContext(msg), statedb)
	statedb.AddAddressToAccessList(params.BeaconRootsAddress)
	_, _, _ = vmenv.Call(vm.AccountRef(msg.From), *msg.To, msg.Data, 30_000_000, common.U2560)
	statedb.Finalise(true)
}

// ProcessParentBlockHash stores the parent block hash in the history storage contract
// as per EIP-2935.
func ProcessParentBlockHash(prevHash common.Hash, vmenv *vm.EVM, statedb *state.StateDB) {
	if tracer := vmenv.Config.Tracer; tracer != nil {
		if tracer.OnSystemCallStart != nil {
			tracer.OnSystemCallStart()
		}
		if tracer.OnSystemCallEnd != nil {
			defer tracer.OnSystemCallEnd()
		}
	}

	msg := &Message{
		From:      params.SystemAddress,
		GasLimit:  30_000_000,
		GasPrice:  common.Big0,
		GasFeeCap: common.Big0,
		GasTipCap: common.Big0,
		To:        &params.HistoryStorageAddress,
		Data:      prevHash.Bytes(),
	}
	vmenv.Reset(NewEVMTxContext(msg), statedb)
	statedb.AddAddressToAccessList(params.HistoryStorageAddress)
	_, _, _ = vmenv.Call(vm.AccountRef(msg.From), *msg.To, msg.Data, 30_000_000, common.U2560)
	statedb.Finalise(true)
}

// ParseDepositLogs extracts the EIP-6110 deposit values from logs emitted by
// BeaconDepositContract.
func ParseDepositLogs(logs []*types.Log, config *params.ChainConfig) (types.Requests, error) {
	deposits := make(types.Requests, 0)
	for _, log := range logs {
		if log.Address == config.DepositContractAddress {
			d, err := types.UnpackIntoDeposit(log.Data)
			if err != nil {
				return nil, fmt.Errorf("unable to parse deposit data: %v", err)
			}
			deposits = append(deposits, types.NewRequest(d))
		}
	}
	return deposits, nil
}<|MERGE_RESOLUTION|>--- conflicted
+++ resolved
@@ -185,11 +185,7 @@
 	receipt.BlockHash = blockHash
 	receipt.BlockNumber = blockNumber
 	receipt.TransactionIndex = uint(statedb.TxIndex())
-<<<<<<< HEAD
-	return receipt, result, err
-=======
 	return receipt
->>>>>>> 1015a42d
 }
 
 // ApplyTransaction attempts to apply a transaction to the given state database
