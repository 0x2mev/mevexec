// Copyright 2015 The go-ethereum Authors
// This file is part of the go-ethereum library.
//
// The go-ethereum library is free software: you can redistribute it and/or modify
// it under the terms of the GNU Lesser General Public License as published by
// the Free Software Foundation, either version 3 of the License, or
// (at your option) any later version.
//
// The go-ethereum library is distributed in the hope that it will be useful,
// but WITHOUT ANY WARRANTY; without even the implied warranty of
// MERCHANTABILITY or FITNESS FOR A PARTICULAR PURPOSE. See the
// GNU Lesser General Public License for more details.
//
// You should have received a copy of the GNU Lesser General Public License
// along with the go-ethereum library. If not, see <http://www.gnu.org/licenses/>.

package core

import (
	"fmt"
	"math/big"

	"github.com/ethereum/go-ethereum/common"
	"github.com/ethereum/go-ethereum/consensus"
	"github.com/ethereum/go-ethereum/consensus/misc"
	"github.com/ethereum/go-ethereum/core/state"
	"github.com/ethereum/go-ethereum/core/types"
	"github.com/ethereum/go-ethereum/core/vm"
	"github.com/ethereum/go-ethereum/crypto"
	"github.com/ethereum/go-ethereum/params"
)

// StateProcessor is a basic Processor, which takes care of transitioning
// state from one point to another.
//
// StateProcessor implements Processor.
type StateProcessor struct {
	config *params.ChainConfig // Chain configuration options
	bc     *BlockChain         // Canonical block chain
	engine consensus.Engine    // Consensus engine used for block rewards
}

// NewStateProcessor initialises a new StateProcessor.
func NewStateProcessor(config *params.ChainConfig, bc *BlockChain, engine consensus.Engine) *StateProcessor {
	return &StateProcessor{
		config: config,
		bc:     bc,
		engine: engine,
	}
}

// Process processes the state changes according to the Ethereum rules by running
// the transaction messages using the statedb and applying any rewards to both
// the processor (coinbase) and any included uncles.
//
// Process returns the receipts and logs accumulated during the process and
// returns the amount of gas that was used in the process. If any of the
// transactions failed to execute due to insufficient gas it will return an error.
func (p *StateProcessor) Process(block *types.Block, statedb *state.StateDB, cfg vm.Config) (types.Receipts, []*types.Log, uint64, error) {
	var (
		receipts    types.Receipts
		usedGas     = new(uint64)
		header      = block.Header()
		blockHash   = block.Hash()
		blockNumber = block.Number()
		allLogs     []*types.Log
		gp          = new(GasPool).AddGas(block.GasLimit())
	)
	// Mutate the block and state according to any hard-fork specs
	if p.config.DAOForkSupport && p.config.DAOForkBlock != nil && p.config.DAOForkBlock.Cmp(block.Number()) == 0 {
		misc.ApplyDAOHardFork(statedb)
	}
	blockContext := NewEVMBlockContext(header, p.bc, nil)
	vmenv := vm.NewEVM(blockContext, vm.TxContext{}, statedb, p.config, cfg)
	// Iterate over and process the individual transactions
	for i, tx := range block.Transactions() {
		msg, err := tx.AsMessage(types.MakeSigner(p.config, header.Number), header.BaseFee)
		if err != nil {
			return nil, nil, 0, fmt.Errorf("could not apply tx %d [%v]: %w", i, tx.Hash().Hex(), err)
		}
		statedb.SetTxContext(tx.Hash(), i)
<<<<<<< HEAD
		receipt, _, err := applyTransaction(msg, p.config, nil, gp, statedb, blockNumber, blockHash, tx, usedGas, vmenv)
=======
		receipt, err := applyTransaction(msg, p.config, gp, statedb, blockNumber, blockHash, tx, usedGas, vmenv)
>>>>>>> 21897730
		if err != nil {
			return nil, nil, 0, fmt.Errorf("could not apply tx %d [%v]: %w", i, tx.Hash().Hex(), err)
		}
		receipts = append(receipts, receipt)
		allLogs = append(allLogs, receipt.Logs...)
	}
	// Finalize the block, applying any consensus engine specific extras (e.g. block rewards)
	p.engine.Finalize(p.bc, header, statedb, block.Transactions(), block.Uncles())

	return receipts, allLogs, *usedGas, nil
}

<<<<<<< HEAD
func applyTransaction(msg types.Message, config *params.ChainConfig, author *common.Address, gp *GasPool, statedb *state.StateDB, blockNumber *big.Int, blockHash common.Hash, tx *types.Transaction, usedGas *uint64, evm *vm.EVM) (*types.Receipt, *ExecutionResult, error) {
=======
func applyTransaction(msg types.Message, config *params.ChainConfig, gp *GasPool, statedb *state.StateDB, blockNumber *big.Int, blockHash common.Hash, tx *types.Transaction, usedGas *uint64, evm *vm.EVM) (*types.Receipt, error) {
>>>>>>> 21897730
	// Create a new context to be used in the EVM environment.
	txContext := NewEVMTxContext(msg)
	evm.Reset(txContext, statedb)

	// Apply the transaction to the current state (included in the env).
	result, err := ApplyMessage(evm, msg, gp)
	if err != nil {
		return nil, nil, err
	}

	// Update the state with pending changes.
	var root []byte
	if config.IsByzantium(blockNumber) {
		statedb.Finalise(true)
	} else {
		root = statedb.IntermediateRoot(config.IsEIP158(blockNumber)).Bytes()
	}
	*usedGas += result.UsedGas

	// Create a new receipt for the transaction, storing the intermediate root and gas used
	// by the tx.
	receipt := &types.Receipt{Type: tx.Type(), PostState: root, CumulativeGasUsed: *usedGas}
	if result.Failed() {
		receipt.Status = types.ReceiptStatusFailed
	} else {
		receipt.Status = types.ReceiptStatusSuccessful
	}
	receipt.TxHash = tx.Hash()
	receipt.GasUsed = result.UsedGas

	// If the transaction created a contract, store the creation address in the receipt.
	if msg.To() == nil {
		receipt.ContractAddress = crypto.CreateAddress(evm.TxContext.Origin, tx.Nonce())
	}

	// Set the receipt logs and create the bloom filter.
	receipt.Logs = statedb.GetLogs(tx.Hash(), blockNumber.Uint64(), blockHash)
	receipt.Bloom = types.CreateBloom(types.Receipts{receipt})
	receipt.BlockHash = blockHash
	receipt.BlockNumber = blockNumber
	receipt.TransactionIndex = uint(statedb.TxIndex())
	return receipt, result, err
}

// ApplyTransaction attempts to apply a transaction to the given state database
// and uses the input parameters for its environment. It returns the receipt
// for the transaction, gas used and an error if the transaction failed,
// indicating the block was invalid.
// mevexec: additionally returns the full result, which can be should at a later stage where unneccessary
func ApplyTransaction(config *params.ChainConfig, bc ChainContext, author *common.Address, gp *GasPool, statedb *state.StateDB, header *types.Header, tx *types.Transaction, usedGas *uint64, cfg vm.Config) (*types.Receipt, *ExecutionResult, error) {
	msg, err := tx.AsMessage(types.MakeSigner(config, header.Number), header.BaseFee)
	if err != nil {
		return nil, nil, err
	}
	// Create a new context to be used in the EVM environment
	blockContext := NewEVMBlockContext(header, bc, author)
	vmenv := vm.NewEVM(blockContext, vm.TxContext{}, statedb, config, cfg)
	return applyTransaction(msg, config, gp, statedb, header.Number, header.Hash(), tx, usedGas, vmenv)
}<|MERGE_RESOLUTION|>--- conflicted
+++ resolved
@@ -79,11 +79,7 @@
 			return nil, nil, 0, fmt.Errorf("could not apply tx %d [%v]: %w", i, tx.Hash().Hex(), err)
 		}
 		statedb.SetTxContext(tx.Hash(), i)
-<<<<<<< HEAD
 		receipt, _, err := applyTransaction(msg, p.config, nil, gp, statedb, blockNumber, blockHash, tx, usedGas, vmenv)
-=======
-		receipt, err := applyTransaction(msg, p.config, gp, statedb, blockNumber, blockHash, tx, usedGas, vmenv)
->>>>>>> 21897730
 		if err != nil {
 			return nil, nil, 0, fmt.Errorf("could not apply tx %d [%v]: %w", i, tx.Hash().Hex(), err)
 		}
@@ -96,11 +92,7 @@
 	return receipts, allLogs, *usedGas, nil
 }
 
-<<<<<<< HEAD
 func applyTransaction(msg types.Message, config *params.ChainConfig, author *common.Address, gp *GasPool, statedb *state.StateDB, blockNumber *big.Int, blockHash common.Hash, tx *types.Transaction, usedGas *uint64, evm *vm.EVM) (*types.Receipt, *ExecutionResult, error) {
-=======
-func applyTransaction(msg types.Message, config *params.ChainConfig, gp *GasPool, statedb *state.StateDB, blockNumber *big.Int, blockHash common.Hash, tx *types.Transaction, usedGas *uint64, evm *vm.EVM) (*types.Receipt, error) {
->>>>>>> 21897730
 	// Create a new context to be used in the EVM environment.
 	txContext := NewEVMTxContext(msg)
 	evm.Reset(txContext, statedb)
